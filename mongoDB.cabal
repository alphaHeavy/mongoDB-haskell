name: mongoDB
version: 1.2.0
build-type: Simple
license: OtherLicense
license-file: LICENSE
copyright: Copyright (c) 2010-2012 10gen Inc.
author: Tony Hannan
maintainer: Tony Hannan <tonyhannan@gmail.com>
build-depends:
    array -any,
    base <5,
    binary -any,
    bson -any,
    text >= 0.11,
    bytestring -any,
    containers -any,
    mtl >= 2,
    cryptohash -any,
    network -any,
    parsec -any,
    random -any,
    random-shuffle -any,
<<<<<<< HEAD
    monad-control >= 0.3.0.1 && < 0.4,
    lifted-base >= 0.1.0.1 && < 0.2,
    transformers-base >= 0.4 && < 0.5
=======
    monad-control >= 0.3.1,
    lifted-base >= 0.1.0.3,
    transformers-base >= 0.4.1
>>>>>>> a618ebbf
stability: alpha
homepage: http://github.com/TonyGen/mongoDB-haskell
package-url:
bug-reports:
synopsis: Driver (client) for MongoDB, a free, scalable, fast, document DBMS
description: This package lets you connect to MongoDB servers and update/query their data. Please see the example in Database.MongoDB and the tutorial from the homepage. For information about MongoDB itself, see www.mongodb.org.
category: Database
tested-with:
data-files:
data-dir: ""
extra-source-files:
extra-tmp-files:
exposed-modules:
    Database.MongoDB
    Database.MongoDB.Admin
    Database.MongoDB.Connection
    Database.MongoDB.Internal.Protocol
    Database.MongoDB.Internal.Util
    Database.MongoDB.Query
    System.IO.Pipeline
    System.IO.Pool
exposed: True
buildable: True
build-tools:
cpp-options:
cc-options:
ld-options:
pkgconfig-depends:
frameworks:
c-sources:
extensions:
extra-libraries:
extra-lib-dirs:
includes:
install-includes:
include-dirs:
hs-source-dirs: .
other-modules:
ghc-prof-options: -auto-all
ghc-shared-options:
ghc-options: -Wall
hugs-options:
nhc98-options:
jhc-options:<|MERGE_RESOLUTION|>--- conflicted
+++ resolved
@@ -20,15 +20,9 @@
     parsec -any,
     random -any,
     random-shuffle -any,
-<<<<<<< HEAD
-    monad-control >= 0.3.0.1 && < 0.4,
-    lifted-base >= 0.1.0.1 && < 0.2,
-    transformers-base >= 0.4 && < 0.5
-=======
     monad-control >= 0.3.1,
     lifted-base >= 0.1.0.3,
     transformers-base >= 0.4.1
->>>>>>> a618ebbf
 stability: alpha
 homepage: http://github.com/TonyGen/mongoDB-haskell
 package-url:
