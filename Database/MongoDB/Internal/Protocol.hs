{-| Low-level messaging between this client and the MongoDB server, see Mongo Wire Protocol (<http://www.mongodb.org/display/DOCS/Mongo+Wire+Protocol>).

This module is not intended for direct use. Use the high-level interface at "Database.MongoDB.Query" and "Database.MongoDB.Connection" instead. -}

{-# LANGUAGE RecordWildCards, StandaloneDeriving, OverloadedStrings, FlexibleContexts, TupleSections, TypeSynonymInstances, MultiParamTypeClasses, FlexibleInstances, UndecidableInstances #-}

module Database.MongoDB.Internal.Protocol (
	FullCollection,
	-- * Pipe
	Pipe, newPipe, send, call,
	-- ** Notice
	Notice(..), InsertOption(..), UpdateOption(..), DeleteOption(..), CursorId,
	-- ** Request
	Request(..), QueryOption(..),
	-- ** Reply
	Reply(..), ResponseFlag(..),
	-- * Authentication
	Username, Password, Nonce, pwHash, pwKey
) where

import Prelude as X
import Control.Applicative ((<$>))
import Control.Arrow ((***))
import Data.ByteString.Lazy as B (length, hPut)
import System.IO.Pipeline (IOE, Pipeline, newPipeline, IOStream(..))
import qualified System.IO.Pipeline as P (send, call)
import System.IO (Handle, hClose)
import Data.Bson (Document)
import Data.Bson.Binary
import Data.Binary.Put
import Data.Binary.Get
import Data.Int
import Data.Bits
import Data.IORef
import System.IO.Unsafe (unsafePerformIO)
import qualified Crypto.Hash.MD5 as MD5 (hash)
<<<<<<< HEAD
--import Data.UString as U (pack, append, toByteString)
import Data.Text (Text)
import qualified Data.Text as T
import Data.Text.Encoding (encodeUtf8)
import System.IO.Error as E (try)
=======
import Data.UString as U (pack, append, toByteString)
import Control.Exception as E (try)
>>>>>>> d506011c
import Control.Monad.Error
import System.IO (hFlush)
import Database.MongoDB.Internal.Util (whenJust, hGetN, bitOr, byteStringHex)

toByteString = encodeUtf8

-- * Pipe

type Pipe = Pipeline Response Message
-- ^ Thread-safe TCP connection with pipelined requests

newPipe :: Handle -> IO Pipe
-- ^ Create pipe over handle
newPipe handle = newPipeline $ IOStream (writeMessage handle) (readMessage handle) (hClose handle)

send :: Pipe -> [Notice] -> IOE ()
-- ^ Send notices as a contiguous batch to server with no reply. Throw IOError if connection fails.
send pipe notices = P.send pipe (notices, Nothing)

call :: Pipe -> [Notice] -> Request -> IOE (IOE Reply)
-- ^ Send notices and request as a contiguous batch to server and return reply promise, which will block when invoked until reply arrives. This call and resulting promise will throw IOError if connection fails.
call pipe notices request = do
	requestId <- genRequestId
	promise <- P.call pipe (notices, Just (request, requestId))
	return $ check requestId <$> promise
 where
	check requestId (responseTo, reply) = if requestId == responseTo then reply else
		error $ "expected response id (" ++ show responseTo ++ ") to match request id (" ++ show requestId ++ ")"

-- * Message

type Message = ([Notice], Maybe (Request, RequestId))
-- ^ A write notice(s) with getLastError request, or just query request.
-- Note, that requestId will be out of order because request ids will be generated for notices after the request id supplied was generated. This is ok because the mongo server does not care about order just uniqueness.

writeMessage :: Handle -> Message -> IOE ()
-- ^ Write message to socket
writeMessage handle (notices, mRequest) = ErrorT . E.try $ do
	forM_ notices $ \n -> writeReq . (Left n,) =<< genRequestId
	whenJust mRequest $ writeReq . (Right *** id)
	hFlush handle
 where
	writeReq (e, requestId) = do
		hPut handle lenBytes
		hPut handle bytes
	 where
		bytes = runPut $ (either putNotice putRequest e) requestId
		lenBytes = encodeSize . toEnum . fromEnum $ B.length bytes
	encodeSize = runPut . putInt32 . (+ 4)

type Response = (ResponseTo, Reply)
-- ^ Message received from a Mongo server in response to a Request

readMessage :: Handle -> IOE Response
-- ^ read response from socket
readMessage handle = ErrorT $ E.try readResp  where
	readResp = do
		len <- fromEnum . decodeSize <$> hGetN handle 4
		runGet getReply <$> hGetN handle len
	decodeSize = subtract 4 . runGet getInt32

--type FullCollection = UString
type FullCollection = Text
-- ^ Database name and collection name with period (.) in between. Eg. \"myDb.myCollection\"

-- ** Header

type Opcode = Int32

type RequestId = Int32
-- ^ A fresh request id is generated for every message

type ResponseTo = RequestId

genRequestId :: (MonadIO m) => m RequestId
-- ^ Generate fresh request id
genRequestId = liftIO $ atomicModifyIORef counter $ \n -> (n + 1, n) where
	counter :: IORef RequestId
	counter = unsafePerformIO (newIORef 0)
	{-# NOINLINE counter #-}

-- *** Binary format

putHeader :: Opcode -> RequestId -> Put
-- ^ Note, does not write message length (first int32), assumes caller will write it
putHeader opcode requestId = do
	putInt32 requestId
	putInt32 0
	putInt32 opcode

getHeader :: Get (Opcode, ResponseTo)
-- ^ Note, does not read message length (first int32), assumes it was already read
getHeader = do
	_requestId <- getInt32
	responseTo <- getInt32
	opcode <- getInt32
	return (opcode, responseTo)

-- ** Notice

-- | A notice is a message that is sent with no reply
data Notice =
	  Insert {
	  	iFullCollection :: FullCollection,
	  	iOptions :: [InsertOption],
	  	iDocuments :: [Document]}
	| Update {
		uFullCollection :: FullCollection,
		uOptions :: [UpdateOption],
		uSelector :: Document,
		uUpdater :: Document}
	| Delete {
		dFullCollection :: FullCollection,
		dOptions :: [DeleteOption],
		dSelector :: Document}
	| KillCursors {
		kCursorIds :: [CursorId]}
	deriving (Show, Eq)

data InsertOption = KeepGoing  -- ^ If set, the database will not stop processing a bulk insert if one fails (eg due to duplicate IDs). This makes bulk insert behave similarly to a series of single inserts, except lastError will be set if any insert fails, not just the last one. (new in 1.9.1)
	deriving (Show, Eq)

data UpdateOption =
	  Upsert  -- ^ If set, the database will insert the supplied object into the collection if no matching document is found
	| MultiUpdate  -- ^ If set, the database will update all matching objects in the collection. Otherwise only updates first matching doc
	deriving (Show, Eq)

data DeleteOption = SingleRemove  -- ^ If set, the database will remove only the first matching document in the collection. Otherwise all matching documents will be removed
	deriving (Show, Eq)

type CursorId = Int64

-- *** Binary format

nOpcode :: Notice -> Opcode
nOpcode Update{} = 2001
nOpcode Insert{} = 2002
nOpcode Delete{} = 2006
nOpcode KillCursors{} = 2007

putNotice :: Notice -> RequestId -> Put
putNotice notice requestId = do
	putHeader (nOpcode notice) requestId
	case notice of
		Insert{..} -> do
			putInt32 (iBits iOptions)
			putCString iFullCollection
			mapM_ putDocument iDocuments
		Update{..} -> do
			putInt32 0
			putCString uFullCollection
			putInt32 (uBits uOptions)
			putDocument uSelector
			putDocument uUpdater
		Delete{..} -> do
			putInt32 0
			putCString dFullCollection
			putInt32 (dBits dOptions)
			putDocument dSelector
		KillCursors{..} -> do
			putInt32 0
			putInt32 $ toEnum (X.length kCursorIds)
			mapM_ putInt64 kCursorIds

iBit :: InsertOption -> Int32
iBit KeepGoing = bit 0

iBits :: [InsertOption] -> Int32
iBits = bitOr . map iBit

uBit :: UpdateOption -> Int32
uBit Upsert = bit 0
uBit MultiUpdate = bit 1

uBits :: [UpdateOption] -> Int32
uBits = bitOr . map uBit

dBit :: DeleteOption -> Int32
dBit SingleRemove = bit 0

dBits :: [DeleteOption] -> Int32
dBits = bitOr . map dBit

-- ** Request

-- | A request is a message that is sent with a 'Reply' expected in return
data Request =
	  Query {
		qOptions :: [QueryOption],
		qFullCollection :: FullCollection,
		qSkip :: Int32,  -- ^ Number of initial matching documents to skip
		qBatchSize :: Int32,  -- ^ The number of document to return in each batch response from the server. 0 means use Mongo default. Negative means close cursor after first batch and use absolute value as batch size.
		qSelector :: Document,  -- ^ \[\] = return all documents in collection
		qProjector :: Document  -- ^ \[\] = return whole document
	} | GetMore {
		gFullCollection :: FullCollection,
		gBatchSize :: Int32,
		gCursorId :: CursorId}
	deriving (Show, Eq)

data QueryOption =
	  TailableCursor  -- ^ Tailable means cursor is not closed when the last data is retrieved. Rather, the cursor marks the final object's position. You can resume using the cursor later, from where it was located, if more data were received. Like any "latent cursor", the cursor may become invalid at some point – for example if the final object it references were deleted. Thus, you should be prepared to requery on CursorNotFound exception.
	| SlaveOK  -- ^ Allow query of replica slave. Normally these return an error except for namespace "local".
	| NoCursorTimeout  -- ^ The server normally times out idle cursors after 10 minutes to prevent a memory leak in case a client forgets to close a cursor. Set this option to allow a cursor to live forever until it is closed.
	| AwaitData  -- ^ Use with TailableCursor. If we are at the end of the data, block for a while rather than returning no data. After a timeout period, we do return as normal.
--	| Exhaust  -- ^ Stream the data down full blast in multiple "more" packages, on the assumption that the client will fully read all data queried. Faster when you are pulling a lot of data and know you want to pull it all down. Note: the client is not allowed to not read all the data unless it closes the connection.
-- Exhaust commented out because not compatible with current `Pipeline` implementation
	| Partial  -- ^ Get partial results from a _mongos_ if some shards are down, instead of throwing an error.
	deriving (Show, Eq)

-- *** Binary format

qOpcode :: Request -> Opcode
qOpcode Query{} = 2004
qOpcode GetMore{} = 2005

putRequest :: Request -> RequestId -> Put
putRequest request requestId = do
	putHeader (qOpcode request) requestId
	case request of
		Query{..} -> do
			putInt32 (qBits qOptions)
			putCString qFullCollection
			putInt32 qSkip
			putInt32 qBatchSize
			putDocument qSelector
			unless (null qProjector) (putDocument qProjector)
		GetMore{..} -> do
			putInt32 0
			putCString gFullCollection
			putInt32 gBatchSize
			putInt64 gCursorId

qBit :: QueryOption -> Int32
qBit TailableCursor = bit 1
qBit SlaveOK = bit 2
qBit NoCursorTimeout = bit 4
qBit AwaitData = bit 5
--qBit Exhaust = bit 6
qBit Partial = bit 7

qBits :: [QueryOption] -> Int32
qBits = bitOr . map qBit

-- ** Reply

-- | A reply is a message received in response to a 'Request'
data Reply = Reply {
	rResponseFlags :: [ResponseFlag],
	rCursorId :: CursorId,  -- ^ 0 = cursor finished
	rStartingFrom :: Int32,
	rDocuments :: [Document]
	} deriving (Show, Eq)

data ResponseFlag =
	  CursorNotFound  -- ^ Set when getMore is called but the cursor id is not valid at the server. Returned with zero results.
	| QueryError  -- ^ Query error. Returned with one document containing an "$err" field holding the error message.
	| AwaitCapable  -- ^ For backward compatability: Set when the server supports the AwaitData query option. if it doesn't, a replica slave client should sleep a little between getMore's
	deriving (Show, Eq, Enum)

-- * Binary format

replyOpcode :: Opcode
replyOpcode = 1

getReply :: Get (ResponseTo, Reply)
getReply = do
	(opcode, responseTo) <- getHeader
	unless (opcode == replyOpcode) $ fail $ "expected reply opcode (1) but got " ++ show opcode
	rResponseFlags <-  rFlags <$> getInt32
	rCursorId <- getInt64
	rStartingFrom <- getInt32
	numDocs <- fromIntegral <$> getInt32
	rDocuments <- replicateM numDocs getDocument
	return (responseTo, Reply{..})

rFlags :: Int32 -> [ResponseFlag]
rFlags bits = filter (testBit bits . rBit) [CursorNotFound ..]

rBit :: ResponseFlag -> Int
rBit CursorNotFound = 0
rBit QueryError = 1
rBit AwaitCapable = 3

-- * Authentication

--type Username = UString
--type Password = UString
--type Nonce = UString
type Username = Text
type Password = Text
type Nonce = Text

--pwHash :: Username -> Password -> UString
pwHash :: Username -> Password -> Text
pwHash u p = T.pack . byteStringHex . MD5.hash . toByteString $ u `T.append` ":mongo:" `T.append` p

--pwKey :: Nonce -> Username -> Password -> UString
pwKey :: Nonce -> Username -> Password -> Text
pwKey n u p = T.pack . byteStringHex . MD5.hash . toByteString . T.append n . T.append u $ pwHash u p


{- Authors: Tony Hannan <tony@10gen.com>
   Copyright 2011 10gen Inc.
   Licensed under the Apache License, Version 2.0 (the "License"); you may not use this file except in compliance with the License. You may obtain a copy of the License at: http://www.apache.org/licenses/LICENSE-2.0. Unless required by applicable law or agreed to in writing, software distributed under the License is distributed on an "AS IS" BASIS, WITHOUT WARRANTIES OR CONDITIONS OF ANY KIND, either express or implied. See the License for the specific language governing permissions and limitations under the License. -}<|MERGE_RESOLUTION|>--- conflicted
+++ resolved
@@ -29,25 +29,21 @@
 import Data.Bson.Binary
 import Data.Binary.Put
 import Data.Binary.Get
+import Data.ByteString (ByteString)
 import Data.Int
 import Data.Bits
 import Data.IORef
-import System.IO.Unsafe (unsafePerformIO)
-import qualified Crypto.Hash.MD5 as MD5 (hash)
-<<<<<<< HEAD
---import Data.UString as U (pack, append, toByteString)
 import Data.Text (Text)
 import qualified Data.Text as T
 import Data.Text.Encoding (encodeUtf8)
-import System.IO.Error as E (try)
-=======
-import Data.UString as U (pack, append, toByteString)
+import System.IO.Unsafe (unsafePerformIO)
+import qualified Crypto.Hash.MD5 as MD5 (hash)
 import Control.Exception as E (try)
->>>>>>> d506011c
 import Control.Monad.Error
 import System.IO (hFlush)
 import Database.MongoDB.Internal.Util (whenJust, hGetN, bitOr, byteStringHex)
 
+toByteString :: Text -> ByteString
 toByteString = encodeUtf8
 
 -- * Pipe
