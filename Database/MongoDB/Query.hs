-- | Query and update documents

{-# LANGUAGE OverloadedStrings, RecordWildCards, NamedFieldPuns, TupleSections, FlexibleContexts, FlexibleInstances, UndecidableInstances, MultiParamTypeClasses, GeneralizedNewtypeDeriving, StandaloneDeriving, TypeSynonymInstances, TypeFamilies #-}

module Database.MongoDB.Query (
	-- * Monad
	Action, access, Failure(..), ErrorCode,
	AccessMode(..), GetLastError, master, slaveOk, accessMode, 
	MonadDB(..),
	-- * Database
	Database, allDatabases, useDb, thisDatabase,
	-- ** Authentication
	Username, Password, auth,
	-- * Collection
	Collection, allCollections,
	-- ** Selection
	Selection(..), Selector, whereJS,
	Select(select),
	-- * Write
	-- ** Insert
	insert, insert_, insertMany, insertMany_, insertAll, insertAll_,
	-- ** Update
	save, replace, repsert, Modifier, modify,
	-- ** Delete
	delete, deleteOne,
	-- * Read
	-- ** Query
	Query(..), QueryOption(NoCursorTimeout, TailableCursor, AwaitData, Partial), Projector, Limit, Order, BatchSize,
	explain, find, findOne, fetch, count, distinct,
	-- *** Cursor
	Cursor, nextBatch, next, nextN, rest, closeCursor, isCursorClosed,
	-- ** Group
	Group(..), GroupKey(..), group,
	-- ** MapReduce
	MapReduce(..), MapFun, ReduceFun, FinalizeFun, MROut(..), MRMerge(..), MRResult, mapReduce, runMR, runMR',
	-- * Command
	Command, runCommand, runCommand1,
	eval,
) where

import Prelude as X hiding (lookup)
import Data.Text (Text)
import qualified Data.Text as T
import Data.Bson (Document, at, valueAt, lookup, look, Field(..), (=:), (=?), Label, Value(String,Doc), Javascript, genObjectId)
import Database.MongoDB.Internal.Protocol (Pipe, Notice(..), Request(GetMore, qOptions, qFullCollection, qSkip, qBatchSize, qSelector, qProjector), Reply(..), QueryOption(..), ResponseFlag(..), InsertOption(..), UpdateOption(..), DeleteOption(..), CursorId, FullCollection, Username, Password, pwKey)
import qualified Database.MongoDB.Internal.Protocol as P (send, call, Request(Query))
import Database.MongoDB.Internal.Util (MonadIO', loop, liftIOE, true1, (<.>))
import Control.Concurrent.MVar.Lifted
import Control.Monad.Error
import Control.Monad.Reader
import Control.Monad.State (StateT)
import Control.Monad.Writer (WriterT, Monoid)
import Control.Monad.RWS (RWST)
import Control.Monad.Base (MonadBase(liftBase))
import Control.Monad.Trans.Control (ComposeSt, MonadBaseControl(..), MonadTransControl(..), StM, StT, defaultLiftBaseWith, defaultRestoreM)
import Control.Applicative (Applicative, (<$>))
import Data.Maybe (listToMaybe, catMaybes)
import Data.Int (Int32)
import Data.Word (Word32)

-- * Monad

newtype Action m a = Action {unAction :: ErrorT Failure (ReaderT Context m) a}
	deriving (Functor, Applicative, Monad, MonadIO, MonadError Failure)
-- ^ A monad on top of m (which must be a MonadIO) that may access the database and may fail with a DB 'Failure'

instance MonadBase b m => MonadBase b (Action m) where
     liftBase = Action . liftBase

instance (MonadIO m, MonadBaseControl b m) => MonadBaseControl b (Action m) where
     newtype StM (Action m) a = StMT {unStMT :: ComposeSt Action m a}
     liftBaseWith = defaultLiftBaseWith StMT
     restoreM     = defaultRestoreM   unStMT

instance MonadTrans Action where
     lift = Action . lift . lift

instance MonadTransControl Action where
    newtype StT Action a = StActionT {unStAction :: StT (ReaderT Context) (StT (ErrorT Failure) a)}
<<<<<<< HEAD

    liftWith f = Action $ liftWith $ \runError ->
                            liftWith $ \runReader ->
                              f (liftM StActionT . runReader . runError . unAction)

=======
    liftWith f = Action $ liftWith $ \runError ->
                            liftWith $ \runReader' ->
                              f (liftM StActionT . runReader' . runError . unAction)
>>>>>>> a618ebbf
    restoreT = Action . restoreT . restoreT . liftM unStAction

access :: (MonadIO m) => Pipe -> AccessMode -> Database -> Action m a -> m (Either Failure a)
-- ^ Run action against database on server at other end of pipe. Use access mode for any reads and writes. Return Left on connection failure or read/write failure.
access myPipe myAccessMode myDatabase (Action action) = runReaderT (runErrorT action) Context{..}

-- | A connection failure, or a read or write exception like cursor expired or inserting a duplicate key.
-- Note, unexpected data from the server is not a Failure, rather it is a programming error (you should call 'error' in this case) because the client and server are incompatible and requires a programming change.
data Failure =
	 ConnectionFailure IOError  -- ^ TCP connection ('Pipeline') failed. May work if you try again on the same Mongo 'Connection' which will create a new Pipe.
	| CursorNotFoundFailure CursorId  -- ^ Cursor expired because it wasn't accessed for over 10 minutes, or this cursor came from a different server that the one you are currently connected to (perhaps a fail over happen between servers in a replica set)
	| QueryFailure ErrorCode String  -- ^ Query failed for some reason as described in the string
	| WriteFailure ErrorCode String  -- ^ Error observed by getLastError after a write, error description is in string
	| DocNotFound Selection  -- ^ 'fetch' found no document matching selection
	deriving (Show, Eq)

type ErrorCode = Int
-- ^ Error code from getLastError or query failure

instance Error Failure where strMsg = error
-- ^ 'fail' is treated the same as a programming 'error'. In other words, don't use it.

-- | Type of reads and writes to perform
data AccessMode =
	 ReadStaleOk  -- ^ Read-only action, reading stale data from a slave is OK.
	| UnconfirmedWrites  -- ^ Read-write action, slave not OK, every write is fire & forget.
	| ConfirmWrites GetLastError  -- ^ Read-write action, slave not OK, every write is confirmed with getLastError.
    deriving Show

type GetLastError = Document
-- ^ Parameters for getLastError command. For example @[\"w\" =: 2]@ tells the server to wait for the write to reach at least two servers in replica set before acknowledging. See <http://www.mongodb.org/display/DOCS/Last+Error+Commands> for more options.

master :: AccessMode
-- ^ Same as 'ConfirmWrites' []
master = ConfirmWrites []

slaveOk :: AccessMode
-- ^ Same as 'ReadStaleOk'
slaveOk = ReadStaleOk

accessMode :: (Monad m) => AccessMode -> Action m a -> Action m a
-- ^ Run action with given 'AccessMode'
accessMode mode (Action act) = Action $ local (\ctx -> ctx {myAccessMode = mode}) act

readMode :: AccessMode -> ReadMode
readMode ReadStaleOk = StaleOk
readMode _ = Fresh

writeMode :: AccessMode -> WriteMode
writeMode ReadStaleOk = Confirm []
writeMode UnconfirmedWrites = NoConfirm
writeMode (ConfirmWrites z) = Confirm z

-- | Values needed when executing a db operation
data Context = Context {
	myPipe :: Pipe, -- ^ operations read/write to this pipelined TCP connection to a MongoDB server
	myAccessMode :: AccessMode, -- ^ read/write operation will use this access mode
	myDatabase :: Database } -- ^ operations query/update this database

myReadMode :: Context -> ReadMode
myReadMode = readMode . myAccessMode

myWriteMode :: Context -> WriteMode
myWriteMode = writeMode . myAccessMode

send :: (MonadIO m) => [Notice] -> Action m ()
-- ^ Send notices as a contiguous batch to server with no reply. Throw 'ConnectionFailure' if pipe fails.
send ns = Action $ do
	pipe <- asks myPipe
	liftIOE ConnectionFailure $ P.send pipe ns

call :: (MonadIO m) => [Notice] -> Request -> Action m (ErrorT Failure IO Reply)
-- ^ Send notices and request as a contiguous batch to server and return reply promise, which will block when invoked until reply arrives. This call will throw 'ConnectionFailure' if pipe fails on send, and promise will throw 'ConnectionFailure' if pipe fails on receive.
call ns r = Action $ do
	pipe <- asks myPipe
	promise <- liftIOE ConnectionFailure $ P.call pipe ns r
	return (liftIOE ConnectionFailure promise)

-- | If you stack a monad on top of 'Action' then make it an instance of this class and use 'liftDB' to execute a DB Action within it. Instances already exist for the basic mtl transformers.
class (Monad m, MonadBaseControl IO (BaseMonad m), Applicative (BaseMonad m), Functor (BaseMonad m)) => MonadDB m where
	type BaseMonad m :: * -> *
	liftDB :: Action (BaseMonad m) a -> m a

instance (MonadBaseControl IO m, Applicative m, Functor m) => MonadDB (Action m) where
	type BaseMonad (Action m) = m
	liftDB = id

instance (MonadDB m, Error e) => MonadDB (ErrorT e m) where
	type BaseMonad (ErrorT e m) = BaseMonad m
	liftDB = lift . liftDB
instance (MonadDB m) => MonadDB (ReaderT r m) where
	type BaseMonad (ReaderT r m) = BaseMonad m
	liftDB = lift . liftDB
instance (MonadDB m) => MonadDB (StateT s m) where
	type BaseMonad (StateT s m) = BaseMonad m
	liftDB = lift . liftDB
instance (MonadDB m, Monoid w) => MonadDB (WriterT w m) where
	type BaseMonad (WriterT w m) = BaseMonad m
	liftDB = lift . liftDB
instance (MonadDB m, Monoid w) => MonadDB (RWST r w s m) where
	type BaseMonad (RWST r w s m) = BaseMonad m
	liftDB = lift . liftDB

-- * Database

--type Database = UString
type Database = Text

allDatabases :: (MonadIO' m) => Action m [Database]
-- ^ List all databases residing on server
allDatabases = map (at "name") . at "databases" <$> useDb "admin" (runCommand1 "listDatabases")

thisDatabase :: (Monad m) => Action m Database
-- ^ Current database in use
thisDatabase = Action $ asks myDatabase

useDb :: (Monad m) => Database -> Action m a -> Action m a
-- ^ Run action against given database
useDb db (Action act) = Action $ local (\ctx -> ctx {myDatabase = db}) act

-- * Authentication

auth :: (MonadIO' m) => Username -> Password -> Action m Bool
-- ^ Authenticate with the current database (if server is running in secure mode). Return whether authentication was successful or not. Reauthentication is required for every new pipe.
auth usr pss = do
	n <- at "nonce" <$> runCommand ["getnonce" =: (1 :: Int)]
	true1 "ok" <$> runCommand ["authenticate" =: (1 :: Int), "user" =: usr, "nonce" =: n, "key" =: pwKey n usr pss]

-- * Collection

--type Collection = UString
type Collection = Text
-- ^ Collection name (not prefixed with database)

allCollections :: (MonadIO m, MonadBaseControl IO m, Functor m) => Action m [Collection]
-- ^ List all collections in this database
allCollections = do
	db <- thisDatabase
	docs <- rest =<< find (query [] "system.namespaces") {sort = ["name" =: (1 :: Int)]}
	return . filter (not . isSpecial db) . map dropDbPrefix $ map (at "name") docs
 where
 	dropDbPrefix = T.tail . T.dropWhile (/= '.')
 	isSpecial db col = T.any (== '$') col && db <.> col /= "local.oplog.$main"

-- * Selection

data Selection = Select {selector :: Selector, coll :: Collection}  deriving (Show, Eq)
-- ^ Selects documents in collection that match selector

type Selector = Document
-- ^ Filter for a query, analogous to the where clause in SQL. @[]@ matches all documents in collection. @[\"x\" =: a, \"y\" =: b]@ is analogous to @where x = a and y = b@ in SQL. See <http://www.mongodb.org/display/DOCS/Querying> for full selector syntax.

whereJS :: Selector -> Javascript -> Selector
-- ^ Add Javascript predicate to selector, in which case a document must match both selector and predicate
whereJS sel js = ("$where" =: js) : sel

class Select aQueryOrSelection where
	select :: Selector -> Collection -> aQueryOrSelection
	-- ^ 'Query' or 'Selection' that selects documents in collection that match selector. The choice of type depends on use, for example, in @find (select sel col)@ it is a Query, and in @delete (select sel col)@ it is a Selection.

instance Select Selection where
	select = Select

instance Select Query where
	select = query

-- * Write

data WriteMode =
	  NoConfirm  -- ^ Submit writes without receiving acknowledgments. Fast. Assumes writes succeed even though they may not.
	| Confirm GetLastError  -- ^ Receive an acknowledgment after every write, and raise exception if one says the write failed. This is acomplished by sending the getLastError command, with given 'GetLastError' parameters, after every write.
	deriving (Show, Eq)

write :: (MonadIO m) => Notice -> Action m ()
-- ^ Send write to server, and if write-mode is 'Safe' then include getLastError request and raise 'WriteFailure' if it reports an error.
write notice = Action (asks myWriteMode) >>= \mode -> case mode of
	NoConfirm -> send [notice]
	Confirm params -> do
		let q = query (("getlasterror" =: (1 :: Int)) : params) "$cmd"
		Batch _ _ [doc] <- fulfill =<< request [notice] =<< queryRequest False q {limit = 1}
		case lookup "err" doc of
			Nothing -> return ()
			Just err -> throwError $ WriteFailure (maybe 0 id $ lookup "code" doc) err

-- ** Insert

insert :: (MonadIO' m) => Collection -> Document -> Action m Value
-- ^ Insert document into collection and return its \"_id\" value, which is created automatically if not supplied
insert col doc = head <$> insertMany col [doc]

insert_ :: (MonadIO' m) => Collection -> Document -> Action m ()
-- ^ Same as 'insert' except don't return _id
insert_ col doc = insert col doc >> return ()

insertMany :: (MonadIO m) => Collection -> [Document] -> Action m [Value]
-- ^ Insert documents into collection and return their \"_id\" values, which are created automatically if not supplied. If a document fails to be inserted (eg. due to duplicate key) then remaining docs are aborted, and LastError is set.
insertMany = insert' []

insertMany_ :: (MonadIO m) => Collection -> [Document] -> Action m ()
-- ^ Same as 'insertMany' except don't return _ids
insertMany_ col docs = insertMany col docs >> return ()

insertAll :: (MonadIO m) => Collection -> [Document] -> Action m [Value]
-- ^ Insert documents into collection and return their \"_id\" values, which are created automatically if not supplied. If a document fails to be inserted (eg. due to duplicate key) then remaining docs are still inserted. LastError is set if any doc fails, not just last one.
insertAll = insert' [KeepGoing]

insertAll_ :: (MonadIO m) => Collection -> [Document] -> Action m ()
-- ^ Same as 'insertAll' except don't return _ids
insertAll_ col docs = insertAll col docs >> return ()

insert' :: (MonadIO m) => [InsertOption] -> Collection -> [Document] -> Action m [Value]
-- ^ Insert documents into collection and return their \"_id\" values, which are created automatically if not supplied
insert' opts col docs = do
	db <- thisDatabase
	docs' <- liftIO $ mapM assignId docs
	write (Insert (db <.> col) opts docs')
	return $ map (valueAt "_id") docs'

assignId :: Document -> IO Document
-- ^ Assign a unique value to _id field if missing
assignId doc = if X.any (("_id" ==) . label) doc
	then return doc
	else (\oid -> ("_id" =: oid) : doc) <$> genObjectId

-- ** Update 

save :: (MonadIO' m) => Collection -> Document -> Action m ()
-- ^ Save document to collection, meaning insert it if its new (has no \"_id\" field) or update it if its not new (has \"_id\" field)
save col doc = case look "_id" doc of
	Nothing -> insert_ col doc
	Just i -> repsert (Select ["_id" := i] col) doc

replace :: (MonadIO m) => Selection -> Document -> Action m ()
-- ^ Replace first document in selection with given document
replace = update []

repsert :: (MonadIO m) => Selection -> Document -> Action m ()
-- ^ Replace first document in selection with given document, or insert document if selection is empty
repsert = update [Upsert]

type Modifier = Document
-- ^ Update operations on fields in a document. See <http://www.mongodb.org/display/DOCS/Updating#Updating-ModifierOperations>

modify :: (MonadIO m) => Selection -> Modifier -> Action m ()
-- ^ Update all documents in selection using given modifier
modify = update [MultiUpdate]

update :: (MonadIO m) => [UpdateOption] -> Selection -> Document -> Action m ()
-- ^ Update first document in selection using updater document, unless 'MultiUpdate' option is supplied then update all documents in selection. If 'Upsert' option is supplied then treat updater as document and insert it if selection is empty.
update opts (Select sel col) up = do
	db <- thisDatabase
	write (Update (db <.> col) opts sel up)

-- ** Delete

delete :: (MonadIO m) => Selection -> Action m ()
-- ^ Delete all documents in selection
delete = delete' []

deleteOne :: (MonadIO m) => Selection -> Action m ()
-- ^ Delete first document in selection
deleteOne = delete' [SingleRemove]

delete' :: (MonadIO m) => [DeleteOption] -> Selection -> Action m ()
-- ^ Delete all documents in selection unless 'SingleRemove' option is given then only delete first document in selection
delete' opts (Select sel col) = do
	db <- thisDatabase
	write (Delete (db <.> col) opts sel)

-- * Read

data ReadMode =
	  Fresh  -- ^ read from master only
	| StaleOk  -- ^ read from slave ok
	deriving (Show, Eq)

readModeOption :: ReadMode -> [QueryOption]
readModeOption Fresh = []
readModeOption StaleOk = [SlaveOK]

-- ** Query

-- | Use 'select' to create a basic query with defaults, then modify if desired. For example, @(select sel col) {limit = 10}@
data Query = Query {
	options :: [QueryOption],  -- ^ Default = []
	selection :: Selection,
	project :: Projector,  -- ^ \[\] = all fields. Default = []
	skip :: Word32,  -- ^ Number of initial matching documents to skip. Default = 0
	limit :: Limit, -- ^ Maximum number of documents to return, 0 = no limit. Default = 0
	sort :: Order,  -- ^ Sort results by this order, [] = no sort. Default = []
	snapshot :: Bool,  -- ^ If true assures no duplicates are returned, or objects missed, which were present at both the start and end of the query's execution (even if the object were updated). If an object is new during the query, or deleted during the query, it may or may not be returned, even with snapshot mode. Note that short query responses (less than 1MB) are always effectively snapshotted. Default = False
	batchSize :: BatchSize,  -- ^ The number of document to return in each batch response from the server. 0 means use Mongo default. Default = 0
	hint :: Order  -- ^ Force MongoDB to use this index, [] = no hint. Default = []
	} deriving (Show, Eq)

type Projector = Document
-- ^ Fields to return, analogous to the select clause in SQL. @[]@ means return whole document (analogous to * in SQL). @[\"x\" =: 1, \"y\" =: 1]@ means return only @x@ and @y@ fields of each document. @[\"x\" =: 0]@ means return all fields except @x@.

type Limit = Word32
-- ^ Maximum number of documents to return, i.e. cursor will close after iterating over this number of documents. 0 means no limit.

type Order = Document
-- ^ Fields to sort by. Each one is associated with 1 or -1. Eg. @[\"x\" =: 1, \"y\" =: -1]@ means sort by @x@ ascending then @y@ descending

type BatchSize = Word32
-- ^ The number of document to return in each batch response from the server. 0 means use Mongo default.

query :: Selector -> Collection -> Query
-- ^ Selects documents in collection that match selector. It uses no query options, projects all fields, does not skip any documents, does not limit result size, uses default batch size, does not sort, does not hint, and does not snapshot.
query sel col = Query [] (Select sel col) [] 0 0 [] False 0 []

find :: (MonadIO m, MonadBaseControl IO m) => Query -> Action m Cursor
-- ^ Fetch documents satisfying query
find q@Query{selection, batchSize} = do
	db <- thisDatabase
	dBatch <- request [] =<< queryRequest False q
	newCursor db (coll selection) batchSize dBatch

findOne :: (MonadIO m) => Query -> Action m (Maybe Document)
-- ^ Fetch first document satisfying query or Nothing if none satisfy it
findOne q = do
	Batch _ _ docs <- fulfill =<< request [] =<< queryRequest False q {limit = 1}
	return (listToMaybe docs)

fetch :: (MonadIO m) => Query -> Action m Document
-- ^ Same as 'findOne' except throw 'DocNotFound' if none match
fetch q = findOne q >>= maybe (throwError $ DocNotFound $ selection q) return

explain :: (MonadIO m) => Query -> Action m Document
-- ^ Return performance stats of query execution
explain q = do  -- same as findOne but with explain set to true
	Batch _ _ docs <- fulfill =<< request [] =<< queryRequest True q {limit = 1}
	return $ if null docs then error ("no explain: " ++ show q) else head docs

count :: (MonadIO' m) => Query -> Action m Int
-- ^ Fetch number of documents satisfying query (including effect of skip and/or limit if present)
count Query{selection = Select sel col, skip, limit} = at "n" <$> runCommand
	(["count" =: col, "query" =: sel, "skip" =: (fromIntegral skip :: Int32)]
		++ ("limit" =? if limit == 0 then Nothing else Just (fromIntegral limit :: Int32)))

distinct :: (MonadIO' m) => Label -> Selection -> Action m [Value]
-- ^ Fetch distinct values of field in selected documents
distinct k (Select sel col) = at "values" <$> runCommand ["distinct" =: col, "key" =: k, "query" =: sel]

queryRequest :: (Monad m) => Bool -> Query -> Action m (Request, Limit)
-- ^ Translate Query to Protocol.Query. If first arg is true then add special $explain attribute.
queryRequest isExplain Query{..} = do
	ctx <- Action ask
	return $ queryRequest' (myReadMode ctx) (myDatabase ctx)
 where
--	queryRequest' rm db = (P.Query{..}, remainingLimit) where
--		qOptions = readModeOption rm ++ options
--		qFullCollection = db <.> coll selection
--		qSkip = fromIntegral skip
--		(qBatchSize, remainingLimit) = batchSizeRemainingLimit batchSize limit
--		qProjector = project
        queryRequest' rm db = 
          ( P.Query (readModeOption rm ++ options)
                    (db <.> coll selection)
                    (fromIntegral skip)
                    qBS
                    (if null special
                        then selector selection
                        else ("$query" =: selector selection) : special)
                    project
          , remainingLimit)
          where
            (qBS, remainingLimit) = batchSizeRemainingLimit batchSize limit
            mOrder = if null sort then Nothing else Just ("$orderby" =: sort)
            mSnapshot = if snapshot then Just ("$snapshot" =: True) else Nothing
            mHint = if null hint then Nothing else Just ("$hint" =: hint)
	    mExplain = if isExplain then Just ("$explain" =: True) else Nothing
	    special = catMaybes [mOrder, mSnapshot, mHint, mExplain]
--	    qSelector = if null special then s else ("$query" =: s) : special where s = selector selection

batchSizeRemainingLimit :: BatchSize -> Limit -> (Int32, Limit)
-- ^ Given batchSize and limit return P.qBatchSize and remaining limit
batchSizeRemainingLimit batchSize limit = if limit == 0
	then (fromIntegral batchSize', 0)  -- no limit
	else if 0 < batchSize' && batchSize' < limit
		then (fromIntegral batchSize', limit - batchSize')
		else (- fromIntegral limit, 1)
 where batchSize' = if batchSize == 1 then 2 else batchSize
 	-- batchSize 1 is broken because server converts 1 to -1 meaning limit 1

type DelayedBatch = ErrorT Failure IO Batch
-- ^ A promised batch which may fail

data Batch = Batch Limit CursorId [Document]
-- ^ CursorId = 0 means cursor is finished. Documents is remaining documents to serve in current batch. Limit is remaining limit for next fetch.

request :: (MonadIO m) => [Notice] -> (Request, Limit) -> Action m DelayedBatch
-- ^ Send notices and request and return promised batch
request ns (req, remainingLimit) = do
	promise <- call ns req
	return $ fromReply remainingLimit =<< promise

fromReply :: Limit -> Reply -> DelayedBatch
-- ^ Convert Reply to Batch or Failure
fromReply limit Reply{..} = do
	mapM_ checkResponseFlag rResponseFlags
	return (Batch limit rCursorId rDocuments)
 where
	-- If response flag indicates failure then throw it, otherwise do nothing
	checkResponseFlag flag = case flag of
		AwaitCapable -> return ()
		CursorNotFound -> throwError $ CursorNotFoundFailure rCursorId
		QueryError -> throwError $ QueryFailure (at "code" $ head rDocuments) (at "$err" $ head rDocuments)

fulfill :: (MonadIO m) => DelayedBatch -> Action m Batch
-- ^ Demand and wait for result, raise failure if exception
fulfill = Action . liftIOE id

-- *** Cursor

data Cursor = Cursor FullCollection BatchSize (MVar DelayedBatch)
-- ^ Iterator over results of a query. Use 'next' to iterate or 'rest' to get all results. A cursor is closed when it is explicitly closed, all results have been read from it, garbage collected, or not used for over 10 minutes (unless 'NoCursorTimeout' option was specified in 'Query'). Reading from a closed cursor raises a 'CursorNotFoundFailure'. Note, a cursor is not closed when the pipe is closed, so you can open another pipe to the same server and continue using the cursor.

newCursor :: (MonadIO m, MonadBaseControl IO m) => Database -> Collection -> BatchSize -> DelayedBatch -> Action m Cursor
-- ^ Create new cursor. If you don't read all results then close it. Cursor will be closed automatically when all results are read from it or when eventually garbage collected.
newCursor db col batchSize dBatch = do
	var <- newMVar dBatch
	let cursor = Cursor (db <.> col) batchSize var
	addMVarFinalizer var (closeCursor cursor)
	return cursor

nextBatch :: (MonadIO m, MonadBaseControl IO m) => Cursor -> Action m [Document]
-- ^ Return next batch of documents in query result, which will be empty if finished.
nextBatch (Cursor fcol batchSize var) = modifyMVar var $ \dBatch -> do
	-- Pre-fetch next batch promise from server and return current batch.
	Batch limit cid docs <- fulfill' fcol batchSize dBatch
	dBatch' <- if cid /= 0 then nextBatch' fcol batchSize limit cid else return $ return (Batch 0 0 [])
	return (dBatch', docs)

<<<<<<< HEAD
=======
fulfill' :: (MonadIO m) => FullCollection -> BatchSize -> DelayedBatch -> Action m Batch
-- Discard pre-fetched batch if empty with nonzero cid.
fulfill' fcol batchSize dBatch = do
	b@(Batch limit cid docs) <- fulfill dBatch
	if cid /= 0 && null docs
		then nextBatch' fcol batchSize limit cid >>= fulfill
		else return b

nextBatch' :: (MonadIO m) => FullCollection -> BatchSize -> Limit -> CursorId -> Action m DelayedBatch
nextBatch' fcol batchSize limit cid = request [] (GetMore fcol batchSize' cid, remLimit)
	where (batchSize', remLimit) = batchSizeRemainingLimit batchSize limit

>>>>>>> a618ebbf
next :: (MonadIO m, MonadBaseControl IO m) => Cursor -> Action m (Maybe Document)
-- ^ Return next document in query result, or Nothing if finished.
next (Cursor fcol batchSize var) = modifyMVar var nextState where
	-- Pre-fetch next batch promise from server when last one in current batch is returned.
	-- nextState:: DelayedBatch -> Action m (DelayedBatch, Maybe Document)
	nextState dBatch = do
		Batch limit cid docs <- fulfill' fcol batchSize dBatch
		case docs of
			doc : docs' -> do
				dBatch' <- if null docs' && cid /= 0
					then nextBatch' fcol batchSize limit cid
					else return $ return (Batch limit cid docs')
				return (dBatch', Just doc)
			[] -> if cid == 0
				then return (return $ Batch 0 0 [], Nothing)  -- finished
				else fmap (,Nothing) $ nextBatch' fcol batchSize limit cid

nextN :: (MonadIO m, MonadBaseControl IO m, Functor m) => Int -> Cursor -> Action m [Document]
-- ^ Return next N documents or less if end is reached
nextN n c = catMaybes <$> replicateM n (next c)

rest :: (MonadIO m, MonadBaseControl IO m, Functor m) => Cursor -> Action m [Document]
-- ^ Return remaining documents in query result
rest c = loop (next c)

closeCursor :: (MonadIO m, MonadBaseControl IO m) => Cursor -> Action m ()
closeCursor (Cursor _ _ var) = modifyMVar var $ \dBatch -> do
	Batch _ cid _ <- fulfill dBatch
	unless (cid == 0) $ send [KillCursors [cid]]
	return $ (return $ Batch 0 0 [], ())

isCursorClosed :: (MonadIO m, MonadBase IO m) => Cursor -> Action m Bool
isCursorClosed (Cursor _ _ var) = do
		Batch _ cid docs <- fulfill =<< readMVar var
		return (cid == 0 && null docs)

-- ** Group

-- | Groups documents in collection by key then reduces (aggregates) each group
data Group = Group {
	gColl :: Collection,
	gKey :: GroupKey,  -- ^ Fields to group by
	gReduce :: Javascript,  -- ^ @(doc, agg) -> ()@. The reduce function reduces (aggregates) the objects iterated. Typical operations of a reduce function include summing and counting. It takes two arguments, the current document being iterated over and the aggregation value, and updates the aggregate value.
	gInitial :: Document,  -- ^ @agg@. Initial aggregation value supplied to reduce
	gCond :: Selector,  -- ^ Condition that must be true for a row to be considered. [] means always true.
	gFinalize :: Maybe Javascript  -- ^ @agg -> () | result@. An optional function to be run on each item in the result set just before the item is returned. Can either modify the item (e.g., add an average field given a count and a total) or return a replacement object (returning a new object with just _id and average fields).
	} deriving (Show, Eq)

data GroupKey = Key [Label] | KeyF Javascript  deriving (Show, Eq)
-- ^ Fields to group by, or function (@doc -> key@) returning a "key object" to be used as the grouping key. Use KeyF instead of Key to specify a key that is not an existing member of the object (or, to access embedded members).

groupDocument :: Group -> Document
-- ^ Translate Group data into expected document form
groupDocument Group{..} =
	("finalize" =? gFinalize) ++ [
	"ns" =: gColl,
	case gKey of Key k -> "key" =: map (=: True) k; KeyF f -> "$keyf" =: f,
	"$reduce" =: gReduce,
	"initial" =: gInitial,
	"cond" =: gCond ]

group :: (MonadIO' m) => Group -> Action m [Document]
-- ^ Execute group query and return resulting aggregate value for each distinct key
group g = at "retval" <$> runCommand ["group" =: groupDocument g]

-- ** MapReduce

-- | Maps every document in collection to a list of (key, value) pairs, then for each unique key reduces all its associated values to a single result. There are additional parameters that may be set to tweak this basic operation.
-- This implements the latest version of map-reduce that requires MongoDB 1.7.4 or greater. To map-reduce against an older server use runCommand directly as described in http://www.mongodb.org/display/DOCS/MapReduce.
data MapReduce = MapReduce {
	rColl :: Collection,
	rMap :: MapFun,
	rReduce :: ReduceFun,
	rSelect :: Selector,  -- ^ Operate on only those documents selected. Default is [] meaning all documents.
	rSort :: Order,  -- ^ Default is [] meaning no sort
	rLimit :: Limit,  -- ^ Default is 0 meaning no limit
	rOut :: MROut,  -- ^ Output to a collection with a certain merge policy. Default is no collection ('Inline'). Note, you don't want this default if your result set is large.
	rFinalize :: Maybe FinalizeFun,  -- ^ Function to apply to all the results when finished. Default is Nothing.
	rScope :: Document,  -- ^ Variables (environment) that can be accessed from map/reduce/finalize. Default is [].
	rVerbose :: Bool  -- ^ Provide statistics on job execution time. Default is False.
	} deriving (Show, Eq)

type MapFun = Javascript
-- ^ @() -> void@. The map function references the variable @this@ to inspect the current object under consideration. The function must call @emit(key,value)@ at least once, but may be invoked any number of times, as may be appropriate.

type ReduceFun = Javascript
-- ^ @(key, [value]) -> value@. The reduce function receives a key and an array of values and returns an aggregate result value. The MapReduce engine may invoke reduce functions iteratively; thus, these functions must be idempotent.  That is, the following must hold for your reduce function: @reduce(k, [reduce(k,vs)]) == reduce(k,vs)@. If you need to perform an operation only once, use a finalize function. The output of emit (the 2nd param) and reduce should be the same format to make iterative reduce possible.

type FinalizeFun = Javascript
-- ^ @(key, value) -> final_value@. A finalize function may be run after reduction.  Such a function is optional and is not necessary for many map/reduce cases.  The finalize function takes a key and a value, and returns a finalized value.

data MROut =
	  Inline -- ^ Return results directly instead of writing them to an output collection. Results must fit within 16MB limit of a single document
	| Output MRMerge Collection (Maybe Database) -- ^ Write results to given collection, in other database if specified. Follow merge policy when entry already exists
	deriving (Show, Eq)

data MRMerge =
	  Replace  -- ^ Clear all old data and replace it with new data
	| Merge  -- ^ Leave old data but overwrite entries with the same key with new data
	| Reduce  -- ^ Leave old data but combine entries with the same key via MR's reduce function
	deriving (Show, Eq)

type MRResult = Document
-- ^ Result of running a MapReduce has some stats besides the output. See http://www.mongodb.org/display/DOCS/MapReduce#MapReduce-Resultobject

mrDocument :: MapReduce -> Document
-- ^ Translate MapReduce data into expected document form
mrDocument MapReduce{..} =
	("mapreduce" =: rColl) :
	("out" =: mrOutDoc rOut) :
	("finalize" =? rFinalize) ++ [
	"map" =: rMap,
	"reduce" =: rReduce,
	"query" =: rSelect,
	"sort" =: rSort,
	"limit" =: (fromIntegral rLimit :: Int),
	"scope" =: rScope,
	"verbose" =: rVerbose ]

mrOutDoc :: MROut -> Document
-- ^ Translate MROut into expected document form
mrOutDoc Inline = ["inline" =: (1 :: Int)]
mrOutDoc (Output mrMerge coll mDB) = (mergeName mrMerge =: coll) : mdb mDB where
	mergeName Replace = "replace"
	mergeName Merge = "merge"
	mergeName Reduce = "reduce"
	mdb Nothing = []
	mdb (Just db) = ["db" =: db]

mapReduce :: Collection -> MapFun -> ReduceFun -> MapReduce
-- ^ MapReduce on collection with given map and reduce functions. Remaining attributes are set to their defaults, which are stated in their comments.
mapReduce col map' red = MapReduce col map' red [] [] 0 Inline Nothing [] False

runMR :: (MonadIO m, MonadBaseControl IO m, Applicative m) => MapReduce -> Action m Cursor
-- ^ Run MapReduce and return cursor of results. Error if map/reduce fails (because of bad Javascript)
runMR mr = do
	res <- runMR' mr
	case look "result" res of
		Just (String coll) -> find $ query [] coll
		Just (Doc doc) -> useDb (at "db" doc) $ find $ query [] (at "collection" doc)
		Just x -> error $ "unexpected map-reduce result field: " ++ show x
		Nothing -> newCursor "" "" 0 $ return $ Batch 0 0 (at "results" res)

runMR' :: (MonadIO' m) => MapReduce -> Action m MRResult
-- ^ Run MapReduce and return a MR result document containing stats and the results if Inlined. Error if the map/reduce failed (because of bad Javascript).
runMR' mr = do
	doc <- runCommand (mrDocument mr)
	return $ if true1 "ok" doc then doc else error $ "mapReduce error:\n" ++ show doc ++ "\nin:\n" ++ show mr

-- * Command

type Command = Document
-- ^ A command is a special query or action against the database. See <http://www.mongodb.org/display/DOCS/Commands> for details.

runCommand :: (MonadIO' m) => Command -> Action m Document
-- ^ Run command against the database and return its result
runCommand c = maybe err id <$> findOne (query c "$cmd") where
	err = error $ "Nothing returned for command: " ++ show c

--runCommand1 :: (MonadIO' m) => UString -> Action m Document
runCommand1 :: (MonadIO' m) => Text -> Action m Document
-- ^ @runCommand1 foo = runCommand [foo =: 1]@
runCommand1 c = runCommand [c =: (1 :: Int)]

eval :: (MonadIO' m) => Javascript -> Action m Document
-- ^ Run code on server
eval code = at "retval" <$> runCommand ["$eval" =: code]


{- Authors: Tony Hannan <tony@10gen.com>
   Copyright 2011 10gen Inc.
   Licensed under the Apache License, Version 2.0 (the "License"); you may not use this file except in compliance with the License. You may obtain a copy of the License at: http://www.apache.org/licenses/LICENSE-2.0. Unless required by applicable law or agreed to in writing, software distributed under the License is distributed on an "AS IS" BASIS, WITHOUT WARRANTIES OR CONDITIONS OF ANY KIND, either express or implied. See the License for the specific language governing permissions and limitations under the License. -}<|MERGE_RESOLUTION|>--- conflicted
+++ resolved
@@ -77,17 +77,9 @@
 
 instance MonadTransControl Action where
     newtype StT Action a = StActionT {unStAction :: StT (ReaderT Context) (StT (ErrorT Failure) a)}
-<<<<<<< HEAD
-
-    liftWith f = Action $ liftWith $ \runError ->
-                            liftWith $ \runReader ->
-                              f (liftM StActionT . runReader . runError . unAction)
-
-=======
     liftWith f = Action $ liftWith $ \runError ->
                             liftWith $ \runReader' ->
                               f (liftM StActionT . runReader' . runError . unAction)
->>>>>>> a618ebbf
     restoreT = Action . restoreT . restoreT . liftM unStAction
 
 access :: (MonadIO m) => Pipe -> AccessMode -> Database -> Action m a -> m (Either Failure a)
@@ -522,8 +514,6 @@
 	dBatch' <- if cid /= 0 then nextBatch' fcol batchSize limit cid else return $ return (Batch 0 0 [])
 	return (dBatch', docs)
 
-<<<<<<< HEAD
-=======
 fulfill' :: (MonadIO m) => FullCollection -> BatchSize -> DelayedBatch -> Action m Batch
 -- Discard pre-fetched batch if empty with nonzero cid.
 fulfill' fcol batchSize dBatch = do
@@ -536,7 +526,6 @@
 nextBatch' fcol batchSize limit cid = request [] (GetMore fcol batchSize' cid, remLimit)
 	where (batchSize', remLimit) = batchSizeRemainingLimit batchSize limit
 
->>>>>>> a618ebbf
 next :: (MonadIO m, MonadBaseControl IO m) => Cursor -> Action m (Maybe Document)
 -- ^ Return next document in query result, or Nothing if finished.
 next (Cursor fcol batchSize var) = modifyMVar var nextState where
